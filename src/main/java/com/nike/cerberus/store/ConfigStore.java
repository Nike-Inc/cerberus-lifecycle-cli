--- conflicted
+++ resolved
@@ -579,13 +579,8 @@
      *
      * @return Base parameters
      */
-<<<<<<< HEAD
     public Route53Parameters getRoute53Parameters() {
         return getStackParameters(getStackLogicalId(Stack.ROUTE53), Route53Parameters.class);
-=======
-    public Route53Parameters getRoute53StackParameters() {
-        return getStackParameters(getStackLogicalId(StackName.ROUTE53), Route53Parameters.class);
->>>>>>> 0a1d5123
     }
 
     /**
@@ -594,7 +589,7 @@
      * @return Base parameters
      */
     public Route53Outputs getRoute53StackOutputs() {
-        return getStackOutputs(getStackLogicalId(StackName.ROUTE53), Route53Outputs.class);
+        return getStackOutputs(getStackLogicalId(Stack.ROUTE53), Route53Outputs.class);
     }
 
     /**
