/*
 * Copyright (c) 2017 Nike, Inc.
 *
 * Licensed under the Apache License, Version 2.0 (the "License");
 * you may not use this file except in compliance with the License.
 * You may obtain a copy of the License at
 *
 * http://www.apache.org/licenses/LICENSE-2.0
 *
 * Unless required by applicable law or agreed to in writing, software
 * distributed under the License is distributed on an "AS IS" BASIS,
 * WITHOUT WARRANTIES OR CONDITIONS OF ANY KIND, either express or implied.
 * See the License for the specific language governing permissions and
 * limitations under the License.
 */

package com.nike.cerberus.operation.core;

import com.amazonaws.services.cloudformation.model.StackStatus;
import com.beust.jcommander.internal.Maps;
import com.fasterxml.jackson.core.type.TypeReference;
import com.fasterxml.jackson.databind.ObjectMapper;
import com.google.common.collect.Sets;
import com.nike.cerberus.command.core.CreateVpcCommand;
import com.nike.cerberus.domain.EnvironmentMetadata;
import com.nike.cerberus.domain.cloudformation.VpcParameters;
import com.nike.cerberus.domain.environment.Stack;
import com.nike.cerberus.operation.Operation;
import com.nike.cerberus.operation.UnexpectedCloudFormationStatusException;
import com.nike.cerberus.service.CloudFormationService;
import com.nike.cerberus.service.Ec2Service;
import org.slf4j.Logger;
import org.slf4j.LoggerFactory;

import javax.inject.Inject;
import javax.inject.Named;
import java.util.List;
import java.util.Map;

import static com.nike.cerberus.ConfigConstants.MINIMUM_AZS;
import static com.nike.cerberus.module.CerberusModule.CF_OBJECT_MAPPER;

/**
 * Creates the base components via CloudFormation used by all of Cerberus.
 */
public class CreateVpcOperation implements Operation<CreateVpcCommand> {

    private final Logger logger = LoggerFactory.getLogger(getClass());

    private final EnvironmentMetadata environmentMetadata;

    private final CloudFormationService cloudFormationService;

    private final Ec2Service ec2Service;

    private final ObjectMapper cloudFormationObjectMapper;

    @Inject
    public CreateVpcOperation(final EnvironmentMetadata environmentMetadata,
                              final CloudFormationService cloudFormationService,
                              final Ec2Service ec2Service,
                              @Named(CF_OBJECT_MAPPER) final ObjectMapper cloudformationObjectMapper) {
        this.environmentMetadata = environmentMetadata;
        this.cloudFormationService = cloudFormationService;
        this.ec2Service = ec2Service;
        this.cloudFormationObjectMapper = cloudformationObjectMapper;
    }

    @Override
    public void run(final CreateVpcCommand command) {
        final Map<Integer, String> azByIdentifier = mapAvailabilityZones();

        final VpcParameters vpcParameters = new VpcParameters()
                .setAz1(azByIdentifier.get(1))
                .setAz2(azByIdentifier.get(2))
                .setAz3(azByIdentifier.get(3));

        final TypeReference<Map<String, String>> typeReference = new TypeReference<Map<String, String>>() {
        };
        final Map<String, String> parameters = cloudFormationObjectMapper.convertValue(vpcParameters, typeReference);

        cloudFormationService.createStackAndWait(Stack.VPC, parameters, true,
                command.getTagsDelegate().getTags());
<<<<<<< HEAD
=======

        StackStatus endStatus = cloudFormationService.waitForStatus(stackId,
                Sets.newHashSet(StackStatus.CREATE_COMPLETE, StackStatus.ROLLBACK_COMPLETE));

        if (endStatus != StackStatus.CREATE_COMPLETE) {
            throw new UnexpectedCloudFormationStatusException(String.format("Unexpected end status: %s", endStatus.name()));
        }
>>>>>>> 442d6b41
    }

    @Override
    public boolean isRunnable(final CreateVpcCommand command) {
        String environmentName = environmentMetadata.getName();
        return !cloudFormationService.isStackPresent(Stack.VPC.getFullName(environmentName));
    }

    private Map<Integer, String> mapAvailabilityZones() {
        List<String> zones = ec2Service.getAvailabilityZones();

        if (zones.size() < MINIMUM_AZS) {
            throw new IllegalStateException("Not enough availability zones for the selected region.");
        }

        Map<Integer, String> azByIdentifier = Maps.newHashMap();

        for (int i = 1; i <= MINIMUM_AZS; i++) {
            azByIdentifier.put(i, zones.get(i - 1));
        }

        return azByIdentifier;
    }
}<|MERGE_RESOLUTION|>--- conflicted
+++ resolved
@@ -81,16 +81,6 @@
 
         cloudFormationService.createStackAndWait(Stack.VPC, parameters, true,
                 command.getTagsDelegate().getTags());
-<<<<<<< HEAD
-=======
-
-        StackStatus endStatus = cloudFormationService.waitForStatus(stackId,
-                Sets.newHashSet(StackStatus.CREATE_COMPLETE, StackStatus.ROLLBACK_COMPLETE));
-
-        if (endStatus != StackStatus.CREATE_COMPLETE) {
-            throw new UnexpectedCloudFormationStatusException(String.format("Unexpected end status: %s", endStatus.name()));
-        }
->>>>>>> 442d6b41
     }
 
     @Override
