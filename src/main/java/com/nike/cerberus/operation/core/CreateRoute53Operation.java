/*
 * Copyright (c) 2017 Nike, Inc.
 *
 * Licensed under the Apache License, Version 2.0 (the "License");
 * you may not use this file except in compliance with the License.
 * You may obtain a copy of the License at
 *
 * http://www.apache.org/licenses/LICENSE-2.0
 *
 * Unless required by applicable law or agreed to in writing, software
 * distributed under the License is distributed on an "AS IS" BASIS,
 * WITHOUT WARRANTIES OR CONDITIONS OF ANY KIND, either express or implied.
 * See the License for the specific language governing permissions and
 * limitations under the License.
 */

package com.nike.cerberus.operation.core;

import com.fasterxml.jackson.core.type.TypeReference;
import com.fasterxml.jackson.databind.ObjectMapper;
import com.nike.cerberus.command.core.CreateRoute53Command;
import com.nike.cerberus.domain.EnvironmentMetadata;
import com.nike.cerberus.domain.cloudformation.Route53Parameters;
import com.nike.cerberus.domain.environment.Stack;
import com.nike.cerberus.operation.Operation;
import com.nike.cerberus.service.CloudFormationService;
<<<<<<< HEAD
=======
import com.nike.cerberus.service.Route53Service;
import com.nike.cerberus.store.ConfigStore;
import org.apache.commons.lang3.StringUtils;
>>>>>>> 0a1d5123
import org.slf4j.Logger;
import org.slf4j.LoggerFactory;

import javax.inject.Inject;
import javax.inject.Named;
import java.util.Map;

import static com.nike.cerberus.module.CerberusModule.CF_OBJECT_MAPPER;

/**
 * Creates the origin and load balancer Route53 records for Cerberus
 */
public class CreateRoute53Operation implements Operation<CreateRoute53Command> {

    private final Logger logger = LoggerFactory.getLogger(getClass());

    private final EnvironmentMetadata environmentMetadata;

    private final CloudFormationService cloudFormationService;

    private final Route53Service route53Service;

    private final ObjectMapper cloudFormationObjectMapper;

    @Inject
    public CreateRoute53Operation(final EnvironmentMetadata environmentMetadata,
                                  final CloudFormationService cloudFormationService,
                                  final Route53Service route53Service,
                                  @Named(CF_OBJECT_MAPPER) final ObjectMapper cloudformationObjectMapper) {
        this.environmentMetadata = environmentMetadata;
        this.cloudFormationService = cloudFormationService;
        this.route53Service = route53Service;
        this.cloudFormationObjectMapper = cloudformationObjectMapper;
    }

    @Override
    public void run(final CreateRoute53Command command) {
        final String environmentName = environmentMetadata.getName();

        final Route53Parameters route53Parameters = new Route53Parameters()
                .setHostedZoneId(command.getHostedZoneId())
<<<<<<< HEAD
                .setLoadBalancerStackName(Stack.LOAD_BALANCER.getFullName(environmentName));
=======
                .setLoadBalancerDomainName(getLoadBalancerDomainName(command.getBaseDomainName(), command.getLoadBalancerDomainNameOverride()))
                .setLoadBalancerStackName(StackName.LOAD_BALANCER.getFullName(environmentName))
                .setOriginDomainName(getOriginDomainName(command.getBaseDomainName(), command.getOriginDomainNameOverride()));
>>>>>>> 0a1d5123

        final TypeReference<Map<String, String>> typeReference = new TypeReference<Map<String, String>>() {};
        final Map<String, String> parameters = cloudFormationObjectMapper.convertValue(route53Parameters, typeReference);

        cloudFormationService.createStack(Stack.ROUTE53, parameters, true, command.getTagsDelegate().getTags());
    }

    @Override
    public boolean isRunnable(final CreateRoute53Command command) {
<<<<<<< HEAD
        String environmentName = environmentMetadata.getName();
        try {
            cloudFormationService.getStackId(Stack.LOAD_BALANCER.getFullName(environmentName));
        } catch (IllegalArgumentException iae) {
            throw new IllegalStateException("The load balancer stack must exist to create the Route53 record!", iae);
=======
        final String environmentName = environmentMetadata.getName();
        final String loadBalancerDomainName = getLoadBalancerDomainName(command.getBaseDomainName(), command.getLoadBalancerDomainNameOverride());
        final String originDomainName = getOriginDomainName(command.getBaseDomainName(), command.getOriginDomainNameOverride());

        if (!cloudFormationService.isStackPresent(StackName.LOAD_BALANCER.getFullName(environmentName))) {
            throw new IllegalStateException("The load balancer stack must exist to create the Route53 record!");
>>>>>>> 0a1d5123
        }
        if (cloudFormationService.isStackPresent(StackName.ROUTE53.getFullName(environmentName))) {
            throw new IllegalStateException("Route53 stack already exists.");
        }

        return !(route53Service.recordSetWithNameAlreadyExists(loadBalancerDomainName, command.getHostedZoneId()) ||
                route53Service.recordSetWithNameAlreadyExists(originDomainName, command.getHostedZoneId()));
    }

    private String getLoadBalancerDomainName(final String baseDomainName, final String loadBalancerDomainNameOverride) {
        final String defaultLoadBalancerDomainName = String.format("%s.%s.%s",
                environmentMetadata.getName(),
                environmentMetadata.getRegionName(),
                baseDomainName);

        return StringUtils.isBlank(loadBalancerDomainNameOverride) ?
                defaultLoadBalancerDomainName : loadBalancerDomainNameOverride;
    }

    private String getOriginDomainName(final String baseDomainName, final String originDomainNameOverride) {
        final String defaultOriginDomainName = String.format("origin.%s.%s",
                environmentMetadata.getName(),
                baseDomainName);

<<<<<<< HEAD
        return ! cloudFormationService.isStackPresent(Stack.ROUTE53.getFullName(environmentName));
=======
        return StringUtils.isBlank(originDomainNameOverride) ?
                defaultOriginDomainName : originDomainNameOverride;
>>>>>>> 0a1d5123
    }
}<|MERGE_RESOLUTION|>--- conflicted
+++ resolved
@@ -18,18 +18,16 @@
 
 import com.fasterxml.jackson.core.type.TypeReference;
 import com.fasterxml.jackson.databind.ObjectMapper;
+import com.nike.cerberus.ConfigConstants;
 import com.nike.cerberus.command.core.CreateRoute53Command;
 import com.nike.cerberus.domain.EnvironmentMetadata;
 import com.nike.cerberus.domain.cloudformation.Route53Parameters;
 import com.nike.cerberus.domain.environment.Stack;
 import com.nike.cerberus.operation.Operation;
 import com.nike.cerberus.service.CloudFormationService;
-<<<<<<< HEAD
-=======
 import com.nike.cerberus.service.Route53Service;
 import com.nike.cerberus.store.ConfigStore;
 import org.apache.commons.lang3.StringUtils;
->>>>>>> 0a1d5123
 import org.slf4j.Logger;
 import org.slf4j.LoggerFactory;
 
@@ -71,13 +69,9 @@
 
         final Route53Parameters route53Parameters = new Route53Parameters()
                 .setHostedZoneId(command.getHostedZoneId())
-<<<<<<< HEAD
-                .setLoadBalancerStackName(Stack.LOAD_BALANCER.getFullName(environmentName));
-=======
                 .setLoadBalancerDomainName(getLoadBalancerDomainName(command.getBaseDomainName(), command.getLoadBalancerDomainNameOverride()))
-                .setLoadBalancerStackName(StackName.LOAD_BALANCER.getFullName(environmentName))
+                .setLoadBalancerStackName(Stack.LOAD_BALANCER.getFullName(environmentName))
                 .setOriginDomainName(getOriginDomainName(command.getBaseDomainName(), command.getOriginDomainNameOverride()));
->>>>>>> 0a1d5123
 
         final TypeReference<Map<String, String>> typeReference = new TypeReference<Map<String, String>>() {};
         final Map<String, String> parameters = cloudFormationObjectMapper.convertValue(route53Parameters, typeReference);
@@ -87,22 +81,14 @@
 
     @Override
     public boolean isRunnable(final CreateRoute53Command command) {
-<<<<<<< HEAD
-        String environmentName = environmentMetadata.getName();
-        try {
-            cloudFormationService.getStackId(Stack.LOAD_BALANCER.getFullName(environmentName));
-        } catch (IllegalArgumentException iae) {
-            throw new IllegalStateException("The load balancer stack must exist to create the Route53 record!", iae);
-=======
         final String environmentName = environmentMetadata.getName();
         final String loadBalancerDomainName = getLoadBalancerDomainName(command.getBaseDomainName(), command.getLoadBalancerDomainNameOverride());
         final String originDomainName = getOriginDomainName(command.getBaseDomainName(), command.getOriginDomainNameOverride());
 
-        if (!cloudFormationService.isStackPresent(StackName.LOAD_BALANCER.getFullName(environmentName))) {
+        if (!cloudFormationService.isStackPresent(Stack.LOAD_BALANCER.getFullName(environmentName))) {
             throw new IllegalStateException("The load balancer stack must exist to create the Route53 record!");
->>>>>>> 0a1d5123
         }
-        if (cloudFormationService.isStackPresent(StackName.ROUTE53.getFullName(environmentName))) {
+        if (cloudFormationService.isStackPresent(Stack.ROUTE53.getFullName(environmentName))) {
             throw new IllegalStateException("Route53 stack already exists.");
         }
 
@@ -125,11 +111,7 @@
                 environmentMetadata.getName(),
                 baseDomainName);
 
-<<<<<<< HEAD
-        return ! cloudFormationService.isStackPresent(Stack.ROUTE53.getFullName(environmentName));
-=======
         return StringUtils.isBlank(originDomainNameOverride) ?
                 defaultOriginDomainName : originDomainNameOverride;
->>>>>>> 0a1d5123
     }
 }