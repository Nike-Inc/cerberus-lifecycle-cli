/*
 * Copyright (c) 2019 Nike, Inc.
 *
 * Licensed under the Apache License, Version 2.0 (the "License");
 * you may not use this file except in compliance with the License.
 * You may obtain a copy of the License at
 *
 * http://www.apache.org/licenses/LICENSE-2.0
 *
 * Unless required by applicable law or agreed to in writing, software
 * distributed under the License is distributed on an "AS IS" BASIS,
 * WITHOUT WARRANTIES OR CONDITIONS OF ANY KIND, either express or implied.
 * See the License for the specific language governing permissions and
 * limitations under the License.
 */

package com.nike.cerberus.operation.core;

import com.amazonaws.regions.Regions;
import com.amazonaws.services.ec2.AmazonEC2Client;
import com.amazonaws.services.ec2.model.AuthorizeSecurityGroupIngressRequest;
import com.amazonaws.services.ec2.model.DescribeSecurityGroupsRequest;
import com.amazonaws.services.ec2.model.DescribeSecurityGroupsResult;
import com.amazonaws.services.ec2.model.IpPermission;
import com.amazonaws.services.ec2.model.RevokeSecurityGroupIngressRequest;
import com.google.common.collect.Lists;
import com.nike.cerberus.command.core.WhitelistCidrForVpcAccessCommand;
import com.nike.cerberus.domain.cloudformation.SecurityGroupOutputs;
import com.nike.cerberus.domain.environment.Stack;
import com.nike.cerberus.operation.Operation;
import com.nike.cerberus.service.AwsClientFactory;
import com.nike.cerberus.service.CloudFormationService;
import com.nike.cerberus.store.ConfigStore;
import org.slf4j.Logger;
import org.slf4j.LoggerFactory;

import javax.inject.Inject;
import javax.inject.Named;
import java.util.List;

import static com.nike.cerberus.module.CerberusModule.ENV_NAME;

/**
 * Operation
 */
public class WhitelistCidrForVpcAccessOperation implements Operation<WhitelistCidrForVpcAccessCommand> {

    private final Logger logger = LoggerFactory.getLogger(getClass());

    private final CloudFormationService cloudFormationService;

    private final ConfigStore configStore;

    private final AwsClientFactory<AmazonEC2Client> amazonS3ClientFactory;

    private final String environmentName;

    @Inject
    public WhitelistCidrForVpcAccessOperation(CloudFormationService cloudFormationService,
                                              ConfigStore configStore,
                                              AwsClientFactory<AmazonEC2Client> amazonS3ClientFactory,
                                              @Named(ENV_NAME) String environmentName) {

        this.cloudFormationService = cloudFormationService;
        this.configStore = configStore;
        this.amazonS3ClientFactory = amazonS3ClientFactory;
        this.environmentName = environmentName;
    }

    @Override
    public void run(WhitelistCidrForVpcAccessCommand command) {
        Regions region = command.getStackRegion().orElse(configStore.getPrimaryRegion());
        AmazonEC2Client ec2Client = amazonS3ClientFactory.getClient(region);

        SecurityGroupOutputs securityGroupOutputs = configStore.getSecurityGroupStackOutputs(region);

        logger.info("Revoking the previous ingress rules...");
        DescribeSecurityGroupsResult securityGroupsResult = ec2Client.describeSecurityGroups(
                new DescribeSecurityGroupsRequest().withGroupIds(securityGroupOutputs.getWhitelistIngressSgId()));
        securityGroupsResult.getSecurityGroups().forEach(securityGroup -> {
            if (!securityGroup.getIpPermissions().isEmpty()) {
                RevokeSecurityGroupIngressRequest revokeIngressRequest = new RevokeSecurityGroupIngressRequest()
                        .withGroupId(securityGroupOutputs.getWhitelistIngressSgId())
                        .withIpPermissions(securityGroup.getIpPermissions());
                ec2Client.revokeSecurityGroupIngress(revokeIngressRequest);
            }
        });
        logger.info("Done.");

        logger.info("Authorizing the new ingress rules...");
        List<IpPermission> ipPermissionList = Lists.newArrayListWithCapacity(command.getPorts().size());
        command.getPorts().forEach(port -> {
            IpPermission ipPermission = new IpPermission()
                    .withIpRanges(command.getCidrs())
                    .withIpProtocol("tcp")
                    .withFromPort(port)
                    .withToPort(port);

            ipPermissionList.add(ipPermission);
        });

        AuthorizeSecurityGroupIngressRequest ingressRequest = new AuthorizeSecurityGroupIngressRequest()
                .withGroupId(securityGroupOutputs.getWhitelistIngressSgId())
                .withIpPermissions(ipPermissionList);
        ec2Client.authorizeSecurityGroupIngress(ingressRequest);
        logger.info("Done.");
    }

    @Override
    public boolean isRunnable(WhitelistCidrForVpcAccessCommand command) {
        Regions region = command.getStackRegion().orElse(configStore.getPrimaryRegion());
        try {
            cloudFormationService.getStackId(region, Stack.SECURITY_GROUPS.getFullName(environmentName));
<<<<<<< HEAD
        } catch (IllegalArgumentException iae) {
            logger.error("The security group stack must exist before you can white list ingress to the VPC Ingress SG.", iae);
=======
        } catch (Exception e) {
            logger.error("The security group stack must exist before you can white list ingress to the VPC Ingress SG.", e);
>>>>>>> 78d74721
            return false;
        }

        return true;
    }
}<|MERGE_RESOLUTION|>--- conflicted
+++ resolved
@@ -111,13 +111,8 @@
         Regions region = command.getStackRegion().orElse(configStore.getPrimaryRegion());
         try {
             cloudFormationService.getStackId(region, Stack.SECURITY_GROUPS.getFullName(environmentName));
-<<<<<<< HEAD
-        } catch (IllegalArgumentException iae) {
-            logger.error("The security group stack must exist before you can white list ingress to the VPC Ingress SG.", iae);
-=======
         } catch (Exception e) {
             logger.error("The security group stack must exist before you can white list ingress to the VPC Ingress SG.", e);
->>>>>>> 78d74721
             return false;
         }
 
